import argparse
import datetime
import gzip
import http
import json
import os
import pathlib
import traceback

from google.cloud import storage
from powerschool import PowerSchool, utils

<<<<<<< HEAD
from datarobot.utilities import email

PROJECT_PATH = pathlib.Path(__file__).absolute().parent
=======
>>>>>>> 4d5b8b47

def main():
    host = os.getenv("HOST")
    current_yearid = int(os.getenv("CURRENT_YEARID"))

    script_dir = pathlib.Path(__file__).absolute().parent

    parser = argparse.ArgumentParser()
    parser.add_argument("query", help="query file name")
    args = parser.parse_args()

    print(host, args.query)
    host_clean = host.replace(".", "_")

    queries_file_path = script_dir / "queries" / host_clean / args.query
    if not queries_file_path.parent.exists():
        queries_file_path.parent.mkdir(parents=True)
        print(f"Creating {queries_file_path.parent}...")

    if not queries_file_path.exists():
        raise FileNotFoundError(f"Create {queries_file_path} and try again!")

    client_credentials = (os.getenv("CLIENT_ID"), os.getenv("CLIENT_SECRET"))

    # load access token file and authenticate
    token_file_path = script_dir / "tokens" / host_clean / "token.json"
    try:
        print(f"Loading {token_file_path}...")
        with token_file_path.open("rt") as f:
            token_dict = json.load(f)

        ps = PowerSchool(host=host, auth=token_dict)
    except Exception:
        if not token_file_path.exists():
            print("Token does not exist!")
            if not token_file_path.parent.exists():
                print(f"Creating {token_file_path.parent}...")
                token_file_path.parent.mkdir(parents=True)
        else:
            print(f"Token invalid or expired!\n{traceback.format_exc()}")

        print("Fetching new access token...")
        ps = PowerSchool(host=host, auth=client_credentials)

        print(f"Saving new access token to {token_file_path}...")
        with token_file_path.open("wt") as f:
            json.dump(ps.access_token, f)
            f.truncate()

    gcs_storage_client = storage.Client()
    gcs_bucket = gcs_storage_client.bucket(os.getenv("GCS_BUCKET_NAME"))

    with queries_file_path.open("rt") as f:
        tables = json.load(f)

    for t in tables:
        table_name = t.get("table_name")
        projection = t.get("projection")
        queries = t.get("queries")
        print(table_name)

        # create data folder
        file_dir = script_dir / "data" / host_clean / table_name
        if not file_dir.exists():
            file_dir.mkdir(parents=True)
            print(f"\tCreated {file_dir}...")

        # get table
        schema_table = ps.get_schema_table(table_name)

        # if there are queries, generate FIQL
        query_params = []
        if queries:
            selector = queries.get("selector")
            values = queries.get("values")

            # check if data exists for specified table
            if not [f for f in file_dir.iterdir()]:
                # generate historical queries
                print("\tNo existing data. Generating historical queries...")
                query_params = utils.generate_historical_queries(
                    current_yearid, selector
                )
                query_params.reverse()
            else:
                constraint_rules = utils.get_constraint_rules(selector, current_yearid)

                # if there aren't specified values, transform yearid to value
                if not values:
                    values = [utils.transform_yearid(current_yearid, selector)]

                # for each value, get query expression
                for v in values:
                    if v == "yesterday":
                        today = datetime.date.today()
                        yesterday = today - datetime.timedelta(days=1)
                        expression = f"{selector}=ge={yesterday.isoformat()}"
                    else:
                        constraint_values = utils.get_constraint_values(
                            selector, v, constraint_rules["step_size"]
                        )
                        expression = utils.get_query_expression(
                            selector, **constraint_values
                        )

                    query_params.append(expression)
        else:
            query_params.append({})

        for q in query_params:
            q_params = {}
            if q:
                print(f"\tQuerying {q} ...")
                q_params["q"] = q
                file_name = f"{table_name}_{q}.json.gz"
            else:
                print("\tQuerying all records...")
                file_name = f"{table_name}.json.gz"
            file_path = file_dir / file_name

            try:
                count = schema_table.count(**q_params)
                print(f"\t\tFound {count} records!")
            except Exception as xc:
                print(xc)
                print(traceback.format_exc())
                email_subject = f"PowerSchool Extract Error - {table_name} Count"
                email_body = f"{xc}\n\n{traceback.format_exc()}"
                email.send_email(subject=email_subject, body=email_body)

                if xc.response.status_code == 401:
                    print("Token Expired!")
                    token_file_path.unlink()
                    exit()
                else:
                    continue

            if count > 0:
                if projection:
                    q_params["projection"] = projection

                try:
                    data = schema_table.query(**q_params)
                    len_data = len(data)
                    updated_count = schema_table.count(**q_params)

                    if len_data < count:
                        updated_count = schema_table.count(**q_params)
                        if len_data < updated_count:
                            raise Exception(
                                f"Returned record count ({len_data}) is less than"
                                f"original table count ({updated_count})"
                            )

                    # save as json.gz
                    with gzip.open(file_path, "wt", encoding="utf-8") as f:
                        json.dump(data, f)
                    print(f"\t\tSaved to {file_path}!")

                    # upload to GCS
                    fpp = file_path.parts
                    destination_blob_name = (
                        f"powerschool/" f"{'/'.join(fpp[fpp.index('data') + 1:])}"
                    )
                    blob = gcs_bucket.blob(destination_blob_name)
                    blob.upload_from_filename(file_path)
                    print(f"\t\tUploaded to {blob.public_url}!")

                except http.client.RemoteDisconnected as xc:
                    print(xc)
                    print(traceback.format_exc())
                    email_subject = f"PowerSchool Extract Error - {table_name} Query"
                    email_body = f"{xc}\n\n{traceback.format_exc()}"
                    email.send_email(subject=email_subject, body=email_body)
                    exit()

                except Exception as xc:
                    print(xc)
                    print(traceback.format_exc())
                    email_subject = f"PowerSchool Extract Error - {table_name} Query"
                    email_body = f"{xc}\n\n{traceback.format_exc()}"
                    email.send_email(subject=email_subject, body=email_body)


if __name__ == "__main__":
    try:
        main()
    except Exception as xc:
        print(xc)
        print(traceback.format_exc())
        email_subject = "PowerSchool Extract Error"
        email_body = f"{xc}\n\n{traceback.format_exc()}"
        email.send_email(subject=email_subject, body=email_body)<|MERGE_RESOLUTION|>--- conflicted
+++ resolved
@@ -10,12 +10,8 @@
 from google.cloud import storage
 from powerschool import PowerSchool, utils
 
-<<<<<<< HEAD
 from datarobot.utilities import email
 
-PROJECT_PATH = pathlib.Path(__file__).absolute().parent
-=======
->>>>>>> 4d5b8b47
 
 def main():
     host = os.getenv("HOST")
